package fs

import (
	"crypto"
	"crypto/dsa"
	"crypto/ecdsa"
	"crypto/ed25519"
	"crypto/rsa"
	"crypto/x509"
	"encoding/pem"
	"fmt"
	"io/fs"
	"math/rand"
	"net/url"
	"os"
	"path"
	"path/filepath"
	"strings"
	"syscall"

	vocab "github.com/go-ap/activitypub"
	"github.com/go-ap/errors"
	"github.com/go-ap/filters"
	"github.com/go-ap/processing"
	"github.com/go-ap/storage-fs/internal/cache"
	"golang.org/x/crypto/bcrypt"
)

var encodeItemFn = vocab.MarshalJSON
var decodeItemFn = vocab.UnmarshalJSON

var errNotImplemented = errors.NotImplementedf("not implemented")

type loggerFn func(string, ...interface{})

var defaultLogFn = func(string, ...interface{}) {}

type Config struct {
	Path        string
	CacheEnable bool
	LogFn       loggerFn
	ErrFn       loggerFn
}

type Filterable = processing.Filterable

var errMissingPath = errors.Newf("missing path in config")

// New returns a new repo repository
func New(c Config) (*repo, error) {
	if c.Path == "" {
		return nil, errMissingPath
	}
	p, err := getAbsStoragePath(c.Path)
	if err != nil {
		return nil, err
	}
	if err := mkDirIfNotExists(p); err != nil {
		return nil, err
	}
	cwd, _ := getwd()
	b := repo{
		path:  p,
		cwd:   cwd,
		logFn: defaultLogFn,
		errFn: defaultLogFn,
		cache: cache.New(c.CacheEnable),
	}
	if c.LogFn != nil {
		b.logFn = c.LogFn
	}
	if c.ErrFn != nil {
		b.errFn = c.ErrFn
	}
	return &b, nil
}

type repo struct {
	baseURL string
	path    string
	cwd     string
	opened  bool
	cache   cache.CanStore
	logFn   loggerFn
	errFn   loggerFn
}

// Open
func (r *repo) Open() error {
	if r.opened {
		return nil
	}
	return os.Chdir(r.path)
}

func (r *repo) close() error {
	if r.opened {
		return nil
	}
	return os.Chdir(r.cwd)
}

// Close
func (r *repo) Close() {
	r.close()
}

func (r *repo) CreateService(service *vocab.Service) error {
	err := r.Open()
	defer r.Close()
	if err != nil {
		return err
	}
	if it, err := save(r, service); err == nil {
		op := "Updated"
		id := it.GetID()
		if !id.IsValid() {
			op = "Added new"
		}
		r.logFn("%s %s: %s", op, it.GetType(), it.GetLink())
	}
	return err
}

// Load
func (r *repo) Load(i vocab.IRI) (vocab.Item, error) {
	if err := r.Open(); err != nil {
		return nil, err
	}
	defer r.Close()

	f, err := filters.FiltersFromIRI(i)
	if err != nil {
		return nil, err
	}

	return r.loadFromPath(f)
}

// Create
func (r *repo) Create(col vocab.CollectionInterface) (vocab.CollectionInterface, error) {
	if vocab.IsNil(col) {
		return col, errors.Newf("Unable to operate on nil element")
	}
	if len(col.GetLink()) == 0 {
		return col, errors.Newf("Invalid collection, it does not have a valid IRI")
	}
	return saveCollection(r, col)
}

// Save
func (r *repo) Save(it vocab.Item) (vocab.Item, error) {
	err := r.Open()
	if err != nil {
		return nil, err
	}
	defer r.Close()
	if it, err = save(r, it); err == nil {
		op := "Updated"
		id := it.GetID()
		if !id.IsValid() {
			op = "Added new"
		}
		r.logFn("%s %s: %s", op, it.GetType(), it.GetLink())
	}
	return it, err
}

// RemoveFrom
func (r *repo) RemoveFrom(col vocab.IRI, it vocab.Item) error {
	err := r.Open()
	defer r.Close()
	if err != nil {
		return err
	}

	ob, t := vocab.Split(col)
	var link vocab.IRI
	if filters.ValidCollection(t) {
		// Create the collection on the object, if it doesn't exist
		i, err := r.loadOneFromPath(ob)
		if err != nil {
			return err
		}
		if p, ok := t.AddTo(i); ok {
			save(r, i)
			link = p
		} else {
			link = t.IRI(i)
		}
	}

	linkPath := r.itemStoragePath(link)
	name := path.Base(r.itemStoragePath(it.GetLink()))
	// we create a symlink to the persisted object in the current collection
	err = onCollection(r, col, it, func(p string) error {
		inCollection := false
		if dirInfo, err := os.ReadDir(p); err == nil {
			for _, di := range dirInfo {
				fi, err := di.Info()
				if err != nil {
					continue
				}
				if fi.Name() == name && (isSymLink(fi) || isHardLink(fi)) {
					inCollection = true
				}
			}
		}
		if inCollection {
			link := path.Join(linkPath, name)
			return os.RemoveAll(link)
		}
		return nil
	})
	if err != nil {
		return err
	}
<<<<<<< HEAD
	if r.cache != nil {
		r.cache.Remove(it.GetLink())
	}
=======
	r.removeFromCache(it.GetLink())
>>>>>>> 7025b105
	return nil
}

func isSymLink(fi os.FileInfo) bool {
	return fi.Mode()&os.ModeSymlink == os.ModeSymlink
}

func isHardLink(fi os.FileInfo) bool {
	nlink := uint64(0)
	if sys := fi.Sys(); sys != nil {
		if stat, ok := sys.(*syscall.Stat_t); ok {
			nlink = uint64(stat.Nlink)
		}
	}
	return nlink > 1 && !fi.IsDir()
}

var allStorageCollections = append(vocab.ActivityPubCollections, filters.FedBOXCollections...)

func iriPath(iri vocab.IRI) string {
	u, err := iri.URL()
	if err != nil {
		return ""
	}

	pieces := make([]string, 0)
	if h := u.Host; h != "" {
		pieces = append(pieces, h)
	}
	if p := u.Path; p != "" && p != "/" {
		pieces = append(pieces, p)
	}
	//if u.ForceQuery || u.RawQuery != "" {
	//	pieces = append(pieces, url.PathEscape(u.RawQuery))
	//}
	if u.Fragment != "" {
		pieces = append(pieces, url.PathEscape(u.Fragment))
	}
	return filepath.Join(pieces...)
}

func saveCollection(r *repo, col vocab.CollectionInterface) (vocab.CollectionInterface, error) {
	it, err := save(r, col)
	if err != nil {
		return nil, err
	}

	err = vocab.OnOrderedCollection(it, func(c *vocab.OrderedCollection) error {
		col = c
		return nil
	})
	return col, err
}

func createCollection(r *repo, colIRI vocab.IRI) (vocab.CollectionInterface, error) {
	col := vocab.OrderedCollection{
		ID:   colIRI,
		Type: vocab.OrderedCollectionType,
	}
	return saveCollection(r, &col)
}

var orderedCollectionTypes = vocab.ActivityVocabularyTypes{vocab.OrderedCollectionPageType, vocab.OrderedCollectionType}
var collectionTypes = vocab.ActivityVocabularyTypes{vocab.CollectionPageType, vocab.CollectionType}

// AddTo
func (r *repo) AddTo(colIRI vocab.IRI, it vocab.Item) error {
	err := r.Open()
	defer r.Close()
	if err != nil {
		return err
	}

	col, err := r.Load(colIRI)
	if err != nil {
		return err
	}
	if isHiddenCollectionKey(r.itemStoragePath(colIRI)) {
		err = errors.Newf("test")
		col = colIRI
	}

	ob, t := allStorageCollections.Split(colIRI)
	var link vocab.IRI
	if isStorageCollectionKey(string(t)) {
		// Create the collection on the object, if it doesn't exist
		i, err := r.loadOneFromPath(ob)
		if err != nil {
			return err
		}
		if p, ok := t.AddTo(i); ok {
			save(r, i)
			link = p
		} else {
			link = t.IRI(i)
		}
	} else {
		return errors.Newf("Invalid collection %s", t)
	}

	linkPath := r.itemStoragePath(link)
	itOriginalPath := r.itemStoragePath(it.GetLink())

	fullLink := path.Join(linkPath, url.PathEscape(iriPath(it.GetLink())))

	// we create a symlink to the persisted object in the current collection
	err = onCollection(r, col, it, func(p string) error {
		err := mkDirIfNotExists(p)
		if err != nil {
			return errors.Annotatef(err, "Unable to create collection folder %s", p)
		}
		// NOTE(marius): if 'it' IRI belongs to the 'col' collection we can skip symlinking it
		if it.GetLink().Contains(col.GetLink(), true) {
			return nil
		}
		inCollection := false
		if dirInfo, err := os.ReadDir(p); err == nil {
			for _, di := range dirInfo {
				fi, err := di.Info()
				if err != nil {
					continue
				}
				if fi.Name() == fullLink && (isSymLink(fi) || isHardLink(fi)) {
					inCollection = true
				}
			}
		}
		if inCollection {
			return nil
		}

		if itOriginalPath, err = filepath.Abs(itOriginalPath); err != nil {
			return err
		}
		if fullLink, err = filepath.Abs(fullLink); err != nil {
			return err
		}
		if itOriginalPath, err = filepath.Rel(fullLink, itOriginalPath); err != nil {
			return err
		}
		// TODO(marius): using filepath.Rel returns one extra parent for some reason, I need to look into why
		itOriginalPath = strings.Replace(itOriginalPath, "../", "", 1)
		if itOriginalPath == "." {
			// NOTE(marius): if the relative path resolves to the current folder, we don't try to symlink
			r.logFn("symlinking path resolved to the current directory: %s", itOriginalPath)
			return nil
		}
		// NOTE(marius): we can't use hard links as we're linking to folders :(
		// This would have been tremendously easier (as in, not having to compute paths) with hard-links.
		return os.Symlink(itOriginalPath, fullLink)
	})
	if err != nil {
		return errors.Annotatef(err, "unable to symlink object into collection")
	}

	if orderedCollectionTypes.Contains(col.GetType()) {
		err = vocab.OnOrderedCollection(col, func(c *vocab.OrderedCollection) error {
			c.TotalItems += 1
			c.OrderedItems = nil
			return nil
		})
	} else if collectionTypes.Contains(col.GetType()) {
		err = vocab.OnCollection(col, func(c *vocab.Collection) error {
			c.TotalItems += 1
			c.Items = nil
			return nil
		})
	}
	_, err = save(r, col)
	return err
}

// Delete
func (r *repo) Delete(it vocab.Item) error {
	err := r.Open()
	defer r.Close()
	if err != nil {
		return err
	}
	return delete(r, it)
}

func delete(r *repo, it vocab.Item) error {
	if it.IsCollection() {
		return vocab.OnCollectionIntf(it, func(c vocab.CollectionInterface) error {
			var err error
			for _, it := range c.Collection() {
				if err = deleteItem(r, it); err != nil {
					r.logFn("Unable to remove item %s", it.GetLink())
				}
			}
			return nil
		})
	}
	return deleteItem(r, it.GetLink())
}

// PasswordSet
func (r *repo) PasswordSet(it vocab.Item, pw []byte) error {
	pw, err := bcrypt.GenerateFromPassword(pw, -1)
	if err != nil {
		return errors.Annotatef(err, "could not generate pw hash")
	}
	m := processing.Metadata{
		Pw: pw,
	}
	return r.SaveMetadata(m, it.GetLink())
}

// PasswordCheck
func (r *repo) PasswordCheck(it vocab.Item, pw []byte) error {
	m, err := r.LoadMetadata(it.GetLink())
	if err != nil {
		return errors.Annotatef(err, "Could not find load metadata for %s", it)
	}

	if err := bcrypt.CompareHashAndPassword(m.Pw, pw); err != nil {
		return errors.NewUnauthorized(err, "Invalid pw")
	}
	return err
}

// LoadMetadata
func (r *repo) LoadMetadata(iri vocab.IRI) (*processing.Metadata, error) {
	err := r.Open()
	defer r.Close()
	if err != nil {
		return nil, err
	}

	p := r.itemStoragePath(iri)
	raw, err := loadRawFromPath(getMetadataKey(p))
	if err != nil {
		return nil, errors.NewNotFound(asPathErr(err, r.path), "Could not find metadata in path %s", p)
	}
	m := new(processing.Metadata)
	if err = decodeFn(raw, m); err != nil {
		return nil, errors.Annotatef(err, "Could not unmarshal metadata")
	}
	return m, nil
}

// SaveMetadata
func (r *repo) SaveMetadata(m processing.Metadata, iri vocab.IRI) error {
	err := r.Open()
	defer r.Close()
	if err != nil {
		return err
	}

	p := getMetadataKey(r.itemStoragePath(iri))
	f, err := createOrOpenFile(p)
	if err != nil {
		return err
	}
	defer f.Close()

	entryBytes, err := encodeFn(m)
	if err != nil {
		return errors.Annotatef(err, "Could not marshal metadata")
	}
	wrote, err := f.Write(entryBytes)
	if err != nil {
		return errors.Annotatef(err, "could not store encoded object")
	}
	if wrote != len(entryBytes) {
		return errors.Annotatef(err, "failed writing full object")
	}
	return nil
}

// LoadKey loads a private key for an actor found by its IRI
func (r *repo) LoadKey(iri vocab.IRI) (crypto.PrivateKey, error) {
	m, err := r.LoadMetadata(iri)
	if err != nil {
		return nil, asPathErr(err, r.path)
	}

	b, _ := pem.Decode(m.PrivateKey)
	if b == nil {
		return nil, errors.Errorf("failed decoding pem")
	}
	prvKey, err := x509.ParsePKCS8PrivateKey(b.Bytes)
	if err != nil {
		return nil, err
	}
	return prvKey, nil
}

// SaveKey saves a private key for an actor found by its IRI
func (r *repo) SaveKey(iri vocab.IRI, key crypto.PrivateKey) (vocab.Item, error) {
	ob, err := r.loadOneFromPath(iri)
	if err != nil {
		return nil, err
	}

	typ := ob.GetType()
	if !vocab.ActorTypes.Contains(typ) {
		return ob, errors.Newf("trying to generate keys for invalid ActivityPub object type: %s", typ)
	}
	actor, err := vocab.ToActor(ob)
	if err != nil {
		return ob, errors.Newf("trying to generate keys for invalid ActivityPub object type: %s", typ)
	}

	m, err := r.LoadMetadata(iri)
	if err != nil && !errors.IsNotFound(err) {
		return ob, err
	}
	if m.PrivateKey != nil {
		r.logFn("actor %s already has a private key", iri)
	}
	prvEnc, err := x509.MarshalPKCS8PrivateKey(key)
	if err != nil {
		r.errFn("unable to x509.MarshalPKCS8PrivateKey() the private key %T for %s", key, iri)
		return ob, err
	}

	m.PrivateKey = pem.EncodeToMemory(&pem.Block{
		Type:  "PRIVATE KEY",
		Bytes: prvEnc,
	})
	if err = r.SaveMetadata(*m, iri); err != nil {
		r.errFn("unable to save the private key %T for %s", key, iri)
		return ob, err
	}

	var pub crypto.PublicKey
	switch prv := key.(type) {
	case *ecdsa.PrivateKey:
		pub = prv.Public()
	case *rsa.PrivateKey:
		pub = prv.Public()
	case *dsa.PrivateKey:
		pub = &prv.PublicKey
	case *ed25519.PrivateKey:
		pub = prv.Public()
	default:
		r.errFn("received key %T does not match any of the known private key types", key)
		return ob, nil
	}
	pubEnc, err := x509.MarshalPKIXPublicKey(pub)
	if err != nil {
		r.errFn("unable to x509.MarshalPKIXPublicKey() the private key %T for %s", pub, iri)
		return ob, err
	}
	pubEncoded := pem.EncodeToMemory(&pem.Block{
		Type:  "PUBLIC KEY",
		Bytes: pubEnc,
	})

	actor.PublicKey = vocab.PublicKey{
		ID:           vocab.IRI(fmt.Sprintf("%s#main", iri)),
		Owner:        iri,
		PublicKeyPem: string(pubEncoded),
	}
	return r.Save(actor)
}

// GenKey creates and saves a private key for an actor found by its IRI
func (r *repo) GenKey(iri vocab.IRI) error {
	ob, err := r.loadOneFromPath(iri)
	if err != nil {
		return err
	}
	if ob.GetType() != vocab.PersonType {
		return errors.Newf("trying to generate keys for invalid ActivityPub object type: %s", ob.GetType())
	}
	m, err := r.LoadMetadata(iri)
	if err != nil && !errors.IsNotFound(err) {
		return err
	}
	if m.PrivateKey != nil {
		return nil
	}
	// TODO(marius): this needs a way to choose between ED25519 and RSA keys
	pubB, prvB := generateECKeyPair()
	m.PrivateKey = pem.EncodeToMemory(&prvB)

	if err = r.SaveMetadata(*m, iri); err != nil {
		return err
	}
	vocab.OnActor(ob, func(act *vocab.Actor) error {
		act.PublicKey = vocab.PublicKey{
			ID:           vocab.IRI(fmt.Sprintf("%s#main", iri)),
			Owner:        iri,
			PublicKeyPem: string(pem.EncodeToMemory(&pubB)),
		}
		return nil
	})
	return nil
}

func generateECKeyPair() (pem.Block, pem.Block) {
	// TODO(marius): make this actually produce proper keys
	keyPub, keyPrv, _ := ed25519.GenerateKey(rand.New(rand.NewSource(6667)))

	var p, r pem.Block
	if pubEnc, err := x509.MarshalPKIXPublicKey(keyPub); err == nil {
		p = pem.Block{
			Type:  "PUBLIC KEY",
			Bytes: pubEnc,
		}
	}
	if prvEnc, err := x509.MarshalPKCS8PrivateKey(keyPrv); err == nil {
		r = pem.Block{
			Type:  "PRIVATE KEY",
			Bytes: prvEnc,
		}
	}
	return p, r
}

func createOrOpenFile(p string) (*os.File, error) {
	err := mkDirIfNotExists(path.Dir(p))
	if err != nil {
		return nil, err
	}
	return os.OpenFile(p, os.O_RDWR|os.O_CREATE|os.O_TRUNC, 0600)
}

var storageCollectionPaths = append(filters.FedBOXCollections, append(vocab.OfActor, vocab.OfObject...)...)

func isStorageCollectionKey(p string) bool {
	lst := vocab.CollectionPath(filepath.Base(p))
	return storageCollectionPaths.Contains(lst)
}

func isHiddenCollectionKey(p string) bool {
	lst := vocab.CollectionPath(filepath.Base(p))
	return filters.HiddenCollections.Contains(lst)
}

func (r *repo) itemStoragePath(iri vocab.IRI) string {
	return filepath.Join(r.path, iriPath(iri))
}

// createCollections
func createCollections(r *repo, it vocab.Item) error {
	if vocab.IsNil(it) || !it.IsObject() {
		return nil
	}
	if vocab.ActorTypes.Contains(it.GetType()) {
		vocab.OnActor(it, func(p *vocab.Actor) error {
			if p.Inbox != nil {
				p.Inbox, _ = createCollectionInPath(r, p.Inbox)
			}
			if p.Outbox != nil {
				p.Outbox, _ = createCollectionInPath(r, p.Outbox)
			}
			if p.Followers != nil {
				p.Followers, _ = createCollectionInPath(r, p.Followers)
			}
			if p.Following != nil {
				p.Following, _ = createCollectionInPath(r, p.Following)
			}
			if p.Liked != nil {
				p.Liked, _ = createCollectionInPath(r, p.Liked)
			}
			return nil
		})
	}
	return vocab.OnObject(it, func(o *vocab.Object) error {
		if o.Replies != nil {
			o.Replies, _ = createCollectionInPath(r, o.Replies)
		}
		if o.Likes != nil {
			o.Likes, _ = createCollectionInPath(r, o.Likes)
		}
		if o.Shares != nil {
			o.Shares, _ = createCollectionInPath(r, o.Shares)
		}
		return nil
	})
}

const (
	objectKey   = "__raw"
	metaDataKey = "__meta_data"
)

func getMetadataKey(p string) string {
	return path.Join(p, metaDataKey)
}

func getObjectKey(p string) string {
	return path.Join(p, objectKey)
}

func createCollectionInPath(r *repo, it vocab.Item) (vocab.Item, error) {
	itPath := r.itemStoragePath(it.GetLink())

	colObject, err := r.loadItem(getObjectKey(itPath), it.GetLink())
	if colObject == nil {
		it, err = createCollection(r, it.GetLink())
	}
	if err != nil {
		return nil, errors.Annotatef(err, "saving collection object is not done")
	}

	return it, asPathErr(mkDirIfNotExists(itPath), r.path)
}

func deleteCollectionFromPath(r repo, it vocab.Item) error {
	if vocab.IsNil(it) {
		return nil
	}
	itPath := r.itemStoragePath(it.GetLink())
	if fi, err := os.Stat(itPath); err != nil {
		if !os.IsNotExist(err) {
			return errors.NewNotFound(asPathErr(err, r.path), "not found")
		}
	} else if fi.IsDir() {
		return os.Remove(itPath)
	}
<<<<<<< HEAD
	if r.cache != nil {
		r.cache.Remove(it.GetLink())
	}
=======
	r.removeFromCache(it.GetLink())
>>>>>>> 7025b105
	return nil
}

func (r *repo) removeFromCache(it Filterable) {
	if r.cache == nil || it == nil {
		return
	}
	r.cache.Remove(it.GetLink())
}

// deleteCollections
func deleteCollections(r repo, it vocab.Item) error {
	if vocab.ActorTypes.Contains(it.GetType()) {
		return vocab.OnActor(it, func(p *vocab.Actor) error {
			var err error
			err = deleteCollectionFromPath(r, vocab.Inbox.IRI(p))
			err = deleteCollectionFromPath(r, vocab.Outbox.IRI(p))
			err = deleteCollectionFromPath(r, vocab.Followers.IRI(p))
			err = deleteCollectionFromPath(r, vocab.Following.IRI(p))
			err = deleteCollectionFromPath(r, vocab.Liked.IRI(p))
			return err
		})
	}
	if vocab.ObjectTypes.Contains(it.GetType()) {
		return vocab.OnObject(it, func(o *vocab.Object) error {
			var err error
			err = deleteCollectionFromPath(r, vocab.Replies.IRI(o))
			err = deleteCollectionFromPath(r, vocab.Likes.IRI(o))
			err = deleteCollectionFromPath(r, vocab.Shares.IRI(o))
			return err
		})
	}
	return nil
}

func getAbsStoragePath(p string) (string, error) {
	if !filepath.IsAbs(p) {
		var err error
		p, err = filepath.Abs(p)
		if err != nil {
			return "", err
		}
	}
	if fi, err := os.Stat(p); err != nil {
		return "", err
	} else if !fi.IsDir() {
		return "", errors.NotValidf("path %s is invalid for storage", p)
	}
	return p, nil
}

func deleteItem(r *repo, it vocab.Item) error {
	itemPath := r.itemStoragePath(it.GetLink())
	if err := os.RemoveAll(itemPath); err != nil {
		return err
	}
<<<<<<< HEAD
	if r.cache != nil {
		r.cache.Remove(it.GetLink())
	}
=======
	r.removeFromCache(it.GetLink())
>>>>>>> 7025b105
	return nil
}

func save(r *repo, it vocab.Item) (vocab.Item, error) {
	itPath := r.itemStoragePath(it.GetLink())
	mkDirIfNotExists(itPath)

	if err := createCollections(r, it); err != nil {
		return it, errors.Annotatef(err, "could not create object's collections")
	}
	// TODO(marius): it's possible to set the encoding/decoding functions on the package or storage object level
	//  instead of using jsonld.(Un)Marshal like this.
	entryBytes, err := encodeItemFn(it)
	if err != nil {
		return it, errors.Annotatef(err, "could not marshal object")
	}

	if err := mkDirIfNotExists(itPath); err != nil {
		r.errFn("unable to create path: %s, %s", itPath, err)
		return it, errors.Annotatef(err, "could not create file")
	}
	objPath := getObjectKey(itPath)
	f, err := os.OpenFile(objPath, os.O_WRONLY|os.O_CREATE|os.O_TRUNC, 0600)
	if err != nil {
		r.errFn("%s not found", objPath)
		return it, errors.NewNotFound(asPathErr(err, r.path), "not found")
	}
	defer f.Close()
	wrote, err := f.Write(entryBytes)
	if err != nil {
		return it, errors.Annotatef(err, "could not store encoded object")
	}
	if wrote != len(entryBytes) {
		return it, errors.Annotatef(err, "failed writing object")
	}

	if r.cache != nil {
		r.cache.Set(it.GetLink(), it)
	}
	return it, nil
}

func onCollection(r *repo, col vocab.Item, it vocab.Item, fn func(p string) error) error {
	if vocab.IsNil(it) {
		return errors.Newf("Unable to operate on nil element")
	}
	if len(col.GetLink()) == 0 {
		return errors.Newf("Unable to find collection")
	}
	if len(it.GetLink()) == 0 {
		return errors.Newf("Invalid collection, it does not have a valid IRI")
	}

	itPath := r.itemStoragePath(col.GetLink())
	err := fn(itPath)
	if err != nil {
		if os.IsExist(err) {
			return errors.NewConflict(err, "%s already exists in collection %s", it.GetID(), itPath)
		}
		return errors.Annotatef(err, "Unable to save entries to collection %s", itPath)
	}
<<<<<<< HEAD
	if r.cache != nil {
		r.cache.Remove(col)
	}
=======
	r.removeFromCache(col.GetLink())
>>>>>>> 7025b105
	return nil
}

func loadRawFromPath(itPath string) ([]byte, error) {
	return os.ReadFile(itPath)
}

func loadFromRaw(raw []byte) (vocab.Item, error) {
	if raw == nil || len(raw) == 0 {
		// TODO(marius): log this instead of stopping the iteration and returning an error
		return nil, errors.Errorf("empty raw item")
	}
	return decodeItemFn(raw)
}

func (r *repo) loadOneFromPath(f Filterable) (vocab.Item, error) {
	col, err := r.loadFromPath(f)
	if err != nil {
		return nil, err
	}
	if col == nil {
		return nil, errors.NotFoundf("nothing found")
	}
	if col.IsCollection() {
		var result vocab.Item
		vocab.OnCollectionIntf(col, func(col vocab.CollectionInterface) error {
			result = col.Collection().First()
			return nil
		})
		return result, nil
	}
	return col, nil
}

func loadFilteredPropsForActor(r *repo, f Filterable) func(a *vocab.Actor) error {
	return func(a *vocab.Actor) error {
		return vocab.OnObject(a, loadFilteredPropsForObject(r, f))
	}
}

var subFilterValidationError = errors.NotValidf("subfilter failed validation")

func loadFilteredPropsForObject(r *repo, f Filterable) func(o *vocab.Object) error {
	return func(o *vocab.Object) error {
		if len(o.Tag) == 0 {
			return nil
		}
		return vocab.OnItemCollection(o.Tag, func(col *vocab.ItemCollection) error {
			for i, t := range *col {
				if vocab.IsNil(t) || !vocab.IsIRI(t) {
					return nil
				}
				if ob, err := r.loadOneFromPath(t.GetLink()); err == nil {
					(*col)[i] = ob
				}
			}
			return nil
		})
	}
}

func loadFilteredPropsForActivity(r *repo, f Filterable) func(a *vocab.Activity) error {
	return func(a *vocab.Activity) error {
		if ok, fo := filters.FiltersOnActivityObject(f); ok && !vocab.IsNil(a.Object) && vocab.IsIRI(a.Object) {
			if ob, err := r.loadOneFromPath(a.Object.GetLink()); err == nil {
				a.Object, _ = filters.FilterIt(ob, fo)
			}
			if a.Object == nil {
				return subFilterValidationError
			}
		}
		return vocab.OnIntransitiveActivity(a, loadFilteredPropsForIntransitiveActivity(r, f))
	}
}

func loadFilteredPropsForIntransitiveActivity(r *repo, f Filterable) func(a *vocab.IntransitiveActivity) error {
	return func(a *vocab.IntransitiveActivity) error {
		if ok, fa := filters.FiltersOnActivityActor(f); ok && !vocab.IsNil(a.Actor) && vocab.IsIRI(a.Actor) {
			if act, err := r.loadOneFromPath(a.Actor.GetLink()); err == nil {
				a.Actor, _ = filters.FilterIt(act, fa)
			}
			if a.Actor == nil {
				return subFilterValidationError
			}
		}
		if ok, ft := filters.FiltersOnActivityTarget(f); ok && !vocab.IsNil(a.Target) && vocab.IsIRI(a.Target) {
			if t, err := r.loadOneFromPath(a.Target.GetLink()); err == nil {
				a.Target, _ = filters.FilterIt(t, ft)
			}
			if a.Target == nil {
				return subFilterValidationError
			}
		}
		return vocab.OnObject(a, loadFilteredPropsForObject(r, f))
	}
}

func sanitizePath(p, prefix string) string {
	p = strings.TrimPrefix(p, prefix)
	p = strings.TrimSuffix(p, objectKey)
	p = strings.TrimSuffix(p, metaDataKey)
	return strings.Trim(p, "/")
}

func asPathErr(err error, prefix string) error {
	if err == nil {
		return nil
	}
	if perr, ok := err.(*fs.PathError); ok {
		perr.Path = sanitizePath(perr.Path, prefix)
		return perr
	}
	return err
}

func getOriginalIRI(p string) (vocab.Item, error) {
	// NOTE(marius): if the __raw file wasn't found, but the path corresponds to a valid symlink,
	// we can interpret that as an IRI (usually referencing an external object) and return that.
	dir := path.Dir(p)
	fi, err := os.Stat(dir)
	if err != nil {
		return nil, err
	}
	if !fi.IsDir() {
		return nil, nil
	}
	original, err := os.Readlink(dir)
	if err != nil {
		return nil, nil
	}
	original = strings.TrimLeft(path.Clean(original), "../")
	pieces := strings.Split(original, "/")
	if len(pieces) == 0 {
		return nil, nil
	}
	upath := ""
	host := pieces[0]
	if len(pieces) > 1 {
		upath = path.Join(pieces[1:]...)
	}
	u := url.URL{Scheme: "https", Host: host, Path: upath}
	return vocab.IRI(u.String()), nil
}

func (r *repo) loadFromCache(f Filterable) vocab.Item {
	if f == nil || r.cache == nil {
		return nil
	}
	return r.cache.Get(f.GetLink())
}

func (r *repo) loadItem(p string, f Filterable) (vocab.Item, error) {
	var it vocab.Item
<<<<<<< HEAD
	if r.cache != nil {
		if cachedIt := r.cache.Get(f.GetLink()); cachedIt != nil {
			it = cachedIt
		}
=======
	if cachedIt := r.loadFromCache(f.GetLink()); cachedIt != nil {
		it = cachedIt
>>>>>>> 7025b105
	}
	if vocab.IsNil(it) {
		raw, err := loadRawFromPath(p)
		if err != nil {
			if os.IsNotExist(err) {
				return getOriginalIRI(p)
			}
			return nil, asPathErr(err, r.path)
		}
		if raw == nil {
			return nil, nil
		}
		it, err = loadFromRaw(raw)
		if err != nil {
			return nil, asPathErr(err, r.path)
		}
		if vocab.IsNil(it) {
			return nil, errors.NotFoundf("not found")
		}
	}
	if it.IsCollection() {
		// we need to dereference them, so no further filtering/processing is needed here
		return it, nil
	}
	if vocab.IsIRI(it) {
		if it, _ = r.loadOneFromPath(it.GetLink()); vocab.IsNil(it) {
			return nil, errors.NotFoundf("not found")
		}
	}
	typ := it.GetType()
	// NOTE(marius): this can probably expedite filtering if we early exit if we fail to load the
	// properties that need to load for sub-filters.
	if vocab.IntransitiveActivityTypes.Contains(typ) {
		if validErr := vocab.OnIntransitiveActivity(it, loadFilteredPropsForIntransitiveActivity(r, f)); validErr != nil {
			return nil, nil
		}
	}
	if vocab.ActivityTypes.Contains(typ) {
		if validErr := vocab.OnActivity(it, loadFilteredPropsForActivity(r, f)); validErr != nil {
			return nil, nil
		}
	}
	if vocab.ActorTypes.Contains(typ) {
		if validErr := vocab.OnActor(it, loadFilteredPropsForActor(r, f)); validErr != nil {
			return nil, nil
		}
	}
	if vocab.ObjectTypes.Contains(typ) {
		if validErr := vocab.OnObject(it, loadFilteredPropsForObject(r, f)); validErr != nil {
			return nil, nil
		}
	}

	if r.cache != nil {
		r.cache.Set(it.GetLink(), it)
	}
	if f != nil {
		return filters.FilterIt(it, f)
	}
	return it, nil
}

func (r *repo) setToCache(it vocab.Item) {
	if it == nil || r.cache == nil {
		return
	}
	r.cache.Set(it.GetLink(), it)
}

func (r *repo) loadCollectionFromPath(f Filterable) (vocab.Item, error) {
	itPath := r.itemStoragePath(f.GetLink())
	limitItems := -1
	it, err := r.loadItem(getObjectKey(itPath), f)
	if err != nil {
		if !isHiddenCollectionKey(itPath) {
			r.errFn("unable to load collection object for %s: %s", f.GetLink(), err.Error())
			return nil, errors.NewNotFound(asPathErr(err, r.path), "unable to load collection")
		}
		// NOTE(marius): this creates blocked/ignored collections if they don't exist as dumb folders
		mkDirIfNotExists(itPath)
	}
	err = vocab.OnCollectionIntf(it, func(col vocab.CollectionInterface) error {
		return filepath.Walk(itPath, func(p string, info os.FileInfo, err error) error {
			if err != nil && os.IsNotExist(err) {
				if isStorageCollectionKey(p) {
					return errors.NewNotFound(asPathErr(err, r.path), "not found")
				}
				r.errFn("Error when loading path %s: %s", p, err)
				return nil
			}
			dirPath, _ := path.Split(p)
			dir := strings.TrimRight(dirPath, "/")
			if dir != itPath || filepath.Base(p) == objectKey {
				return nil
			}
			if _, ok := f.(vocab.IRI); ok {
				// when loading a collection by path, we want to avoid filtering out IRIs that don't specifically
				// contain the path, so we set the filter to a nil value
				f = nil
			}
			ob, err := r.loadItem(getObjectKey(p), f)
			if err != nil {
				r.errFn("unable to load %s: %s", p, err.Error())
			}
			if !vocab.IsNil(ob) {
				col.Append(ob)
				if limitItems > 0 && col.Count() >= uint(limitItems) {
					return skipAll
				}
			}
			return nil
		})
	})
	return it, err
}

func (r *repo) loadFromPath(f Filterable) (vocab.Item, error) {
	var err error
	var it vocab.Item

	itPath := r.itemStoragePath(f.GetLink())

	if isStorageCollectionKey(itPath) {
		return r.loadCollectionFromPath(f)
	} else {
		if it, err = r.loadItem(getObjectKey(itPath), f); err != nil {
			r.errFn("unable to load %s: %s", f.GetLink(), err.Error())
			return nil, errors.NewNotFound(asPathErr(err, r.path), "not found")
		}
		if vocab.IsNil(it) {
			return nil, errors.NewNotFound(asPathErr(err, r.path), "not found")
		}
	}
<<<<<<< HEAD
	return col, err
=======
	return it, err
>>>>>>> 7025b105
}

var testCWD = ""

func getwd() (string, error) {
	if testCWD != "" {
		return testCWD, nil
	}
	return os.Getwd()
}<|MERGE_RESOLUTION|>--- conflicted
+++ resolved
@@ -215,13 +215,7 @@
 	if err != nil {
 		return err
 	}
-<<<<<<< HEAD
-	if r.cache != nil {
-		r.cache.Remove(it.GetLink())
-	}
-=======
 	r.removeFromCache(it.GetLink())
->>>>>>> 7025b105
 	return nil
 }
 
@@ -737,13 +731,7 @@
 	} else if fi.IsDir() {
 		return os.Remove(itPath)
 	}
-<<<<<<< HEAD
-	if r.cache != nil {
-		r.cache.Remove(it.GetLink())
-	}
-=======
 	r.removeFromCache(it.GetLink())
->>>>>>> 7025b105
 	return nil
 }
 
@@ -800,13 +788,7 @@
 	if err := os.RemoveAll(itemPath); err != nil {
 		return err
 	}
-<<<<<<< HEAD
-	if r.cache != nil {
-		r.cache.Remove(it.GetLink())
-	}
-=======
 	r.removeFromCache(it.GetLink())
->>>>>>> 7025b105
 	return nil
 }
 
@@ -843,9 +825,7 @@
 		return it, errors.Annotatef(err, "failed writing object")
 	}
 
-	if r.cache != nil {
-		r.cache.Set(it.GetLink(), it)
-	}
+	r.setToCache(it)
 	return it, nil
 }
 
@@ -868,13 +848,7 @@
 		}
 		return errors.Annotatef(err, "Unable to save entries to collection %s", itPath)
 	}
-<<<<<<< HEAD
-	if r.cache != nil {
-		r.cache.Remove(col)
-	}
-=======
 	r.removeFromCache(col.GetLink())
->>>>>>> 7025b105
 	return nil
 }
 
@@ -1028,15 +1002,8 @@
 
 func (r *repo) loadItem(p string, f Filterable) (vocab.Item, error) {
 	var it vocab.Item
-<<<<<<< HEAD
-	if r.cache != nil {
-		if cachedIt := r.cache.Get(f.GetLink()); cachedIt != nil {
-			it = cachedIt
-		}
-=======
 	if cachedIt := r.loadFromCache(f.GetLink()); cachedIt != nil {
 		it = cachedIt
->>>>>>> 7025b105
 	}
 	if vocab.IsNil(it) {
 		raw, err := loadRawFromPath(p)
@@ -1090,9 +1057,7 @@
 		}
 	}
 
-	if r.cache != nil {
-		r.cache.Set(it.GetLink(), it)
-	}
+	r.setToCache(it)
 	if f != nil {
 		return filters.FilterIt(it, f)
 	}
@@ -1170,11 +1135,7 @@
 			return nil, errors.NewNotFound(asPathErr(err, r.path), "not found")
 		}
 	}
-<<<<<<< HEAD
-	return col, err
-=======
 	return it, err
->>>>>>> 7025b105
 }
 
 var testCWD = ""
